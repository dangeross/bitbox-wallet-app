--- conflicted
+++ resolved
@@ -104,7 +104,6 @@
 	return nil
 }
 
-<<<<<<< HEAD
 // LookupKeystore looks up a keystore by fingerprint. Returns error if it could not be found.
 func (cfg AccountsConfig) LookupKeystore(rootFingerprint []byte) (*Keystore, error) {
 	for _, ks := range cfg.Keystores {
@@ -126,7 +125,8 @@
 	ks = &Keystore{RootFingerprint: rootFingerprint}
 	cfg.Keystores = append(cfg.Keystores, ks)
 	return ks
-=======
+}
+
 // migrateActiveTokens removes tokens from AccountsConfig.
 func migrateActiveTokens(accountsConf *AccountsConfig) error {
 	for _, account := range accountsConf.Accounts {
@@ -141,5 +141,4 @@
 
 	}
 	return nil
->>>>>>> e92c10d3
 }