--- conflicted
+++ resolved
@@ -55,11 +55,8 @@
 	Product() bitbox02common.Product
 	GotoStartupSettings() error
 	RootFingerprint() ([]byte, error)
-<<<<<<< HEAD
 	DeterministicEntropy() ([]byte, error)
-=======
 	BIP85() error
->>>>>>> c5b79e9e
 }
 
 // Handlers provides a web API to the Bitbox.
