include ../../../hardening.mk.inc
include ../../../env.mk.inc
CGO=1
BUILDMODE=c-shared
GOARCH=amd64
GOOS=windows
BREEZ_LIB_DIR=../../../vendor/github.com/breez/breez-sdk-go/breez_sdk/lib/windows-amd64/

windows:
	CGO_CFLAGS="${GOWINSECFLAGS} ${CFLAGS}" \
	CGO_LDFLAGS="${GOWINLDFLAGS} ${LFLAGS}" \
	GOARCH=${GOARCH} CGO_ENABLED=${CGO} GOOS=${GOOS} \
       	go build -x -mod=vendor \
        -buildmode="${BUILDMODE}" -o ${LIBNAME}.dll

windows-cross:
	CC=/usr/bin/x86_64-w64-mingw32-gcc \
	CC_FOR_TARGET=/usr/bin/x86_64-w64-mingw32-gcc \
	CGO_CFLAGS="-g ${GOWINSECFLAGS} ${CFLAGS}" \
	CGO_LDFLAGS="${GOWINLDFLAGS} ${LFLAGS}" \
	GOARCH=${GOARCH} CGO_ENABLED=${CGO} GOOS=${GOOS} \
       	go build -x -mod=vendor \
        -buildmode="${BUILDMODE}" -o ${LIBNAME}.dll

windows-legacy:
	CGO_ENABLED=1 go build -mod=vendor -ldflags="-s -w" -buildmode=c-archive \
		-o libserver.a
<<<<<<< HEAD
	gcc server.def libserver.a -shared -lwinmm -lhid -lsetupapi -lWs2_32 -L${BREEZ_LIB_DIR} -lbreez_sdk_bindings \
=======
	gcc server.def libserver.a -shared -lwinmm -lhid -lsetupapi -lWs2_32 \
		-L${BREEZ_LIB_DIR} -lbreez_sdk_bindings \
>>>>>>> c5b79e9e
		-o libserver.dll -Wl,--out-implib,libserver.lib

clean:
	-rm ${LIBNAME}.dll
	-rm ${LIBNAME}.h
	-rm ${LIBNAME}.a
	-rm ${LIBNAME}.lib<|MERGE_RESOLUTION|>--- conflicted
+++ resolved
@@ -25,12 +25,8 @@
 windows-legacy:
 	CGO_ENABLED=1 go build -mod=vendor -ldflags="-s -w" -buildmode=c-archive \
 		-o libserver.a
-<<<<<<< HEAD
-	gcc server.def libserver.a -shared -lwinmm -lhid -lsetupapi -lWs2_32 -L${BREEZ_LIB_DIR} -lbreez_sdk_bindings \
-=======
 	gcc server.def libserver.a -shared -lwinmm -lhid -lsetupapi -lWs2_32 \
 		-L${BREEZ_LIB_DIR} -lbreez_sdk_bindings \
->>>>>>> c5b79e9e
 		-o libserver.dll -Wl,--out-implib,libserver.lib
 
 clean:
