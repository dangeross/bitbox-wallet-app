--- conflicted
+++ resolved
@@ -172,15 +172,10 @@
 export const Info = (props: ImgProps) => (<img src={info} draggable={false} {...props} />);
 export const MenuDark = (props: ImgProps) => (<img src={menuDarkSVG} draggable={false} {...props} />);
 export const MenuLight = (props: ImgProps) => (<img src={menuLightSVG} draggable={false} {...props} />);
-<<<<<<< HEAD
 export const OrangeDot = (props: ImgProps) => (<img src={orangeDotSVG} draggable={false} {...props} />);
-=======
 export const WalletConnectDark = (props: ImgProps) => (<img src={walletConnectDarkSVG} draggable={false} {...props} />);
 export const WalletConnectLight = (props: ImgProps) => (<img src={walletConnectLightSVG} draggable={false} {...props} />);
 export const WalletConnectDefaultLogo = (props: ImgProps) => (<img src={walletConnectDefaultSVG} draggable={false} {...props} />);
-export const Warning = (props: ImgProps) => (<img src={warningPNG} draggable={false} {...props} />);
-export const WarningOutlined = (props: ImgProps) => (<img src={warningOutlinedSVG} draggable={false} {...props} />);
->>>>>>> 6817b4a1
 export const QRCodeDark = (props: ImgProps) => (<img src={qrCodeDarkSVG} draggable={false} {...props} />);
 export const QRCodeLight = (props: ImgProps) => (<img src={qrCodeLightSVG} draggable={false} {...props} />);
 export const RedDot = (props: ImgProps) => (<img src={redDotSVG} draggable={false} {...props} />);
