--- conflicted
+++ resolved
@@ -190,13 +190,10 @@
 export const Sync = (props: ImgProps) => (<img src={syncSVG} draggable={false} {...props} />);
 export const SyncLight = (props: ImgProps) => (<img src={syncLightSVG} draggable={false} {...props} />);
 export const SelectedCheckLight = (props: ImgProps) => (<img src={selectedCheckLightSVG} draggable={false} {...props} />);
-<<<<<<< HEAD
 export const Warning = (props: ImgProps) => (<img src={warningPNG} draggable={false} {...props} />);
 export const WarningOutlined = (props: ImgProps) => (<img src={warningOutlinedSVG} draggable={false} {...props} />);
 export const YellowDot = (props: ImgProps) => (<img src={yellowDotSVG} draggable={false} {...props} />);
-=======
 export const USBSuccess = (props: ImgProps) => (<img src={usbSuccessSVG} draggable={false} {...props} />);
->>>>>>> addd2b68
 /**
  * @deprecated Alert is only used for BitBox01 use `Warning` icon instead
  */
