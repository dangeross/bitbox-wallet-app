--- conflicted
+++ resolved
@@ -28,12 +28,8 @@
 import styles from './transaction.module.css';
 
 type TTransactionProps = ITransaction & {
-<<<<<<< HEAD
   hideFiat?: boolean; // TODO: temp added for lighning to hide conversion until implemented
   onShowDetail: (internalID: ITransaction['internalID']) => void
-=======
-  onShowDetail: (internalID: ITransaction['internalID']) => void;
->>>>>>> 44f3c760
 }
 
 export const Transaction = ({
@@ -74,11 +70,8 @@
         />
         <Amounts
           amount={amountAtTime}
-<<<<<<< HEAD
           hideFiat={hideFiat}
-=======
           fee={fee}
->>>>>>> 44f3c760
           type={type}
         />
         <button
@@ -161,21 +154,15 @@
 
 type TAmountsProps = {
   amount: IAmount;
-<<<<<<< HEAD
   hideFiat?: boolean;
-=======
   fee: IAmount;
->>>>>>> 44f3c760
   type: TTransactionType;
 }
 
 const Amounts = ({
   amount,
-<<<<<<< HEAD
   hideFiat,
-=======
   fee,
->>>>>>> 44f3c760
   type,
 }: TAmountsProps) => {
   const { defaultCurrency } = useContext(RatesContext);
@@ -205,47 +192,28 @@
         </span>
       </span>
       {/* </data> */}
-<<<<<<< HEAD
       {!hideFiat ? (
         <span className={styles.txConversionAmount}>
+          {sendToSelf && (
+            <span className={styles.txSmallInlineIcon}>
+              <Arrow type="send_to_self" />
+            </span>
+          )}
           {conversionPrefix && (
             <span className={styles.txPrefix}>
               {conversionPrefix}
               {' '}
             </span>
           )}
-          {conversion && sign}
+          {conversion && !sendToSelf ? sign : null}
           <Amount
-            amount={conversion || ''}
-            unit={defaultCurrency}
+            amount={sendToSelf ? amount.amount : conversion || ''}
+            unit={conversionUnit}
           />
           <span className={styles.txUnit}>
-=======
-      <span className={styles.txConversionAmount}>
-        {sendToSelf && (
-          <span className={styles.txSmallInlineIcon}>
-            <Arrow type="send_to_self" />
-          </span>
-        )}
-        {conversionPrefix && (
-          <span className={styles.txPrefix}>
-            {conversionPrefix}
->>>>>>> 44f3c760
             {' '}
-            {defaultCurrency}
-          </span>
-<<<<<<< HEAD
-=======
-        )}
-        {conversion && !sendToSelf ? sign : null}
-        <Amount
-          amount={sendToSelf ? amount.amount : conversion || ''}
-          unit={conversionUnit}
-        />
-        <span className={styles.txUnit}>
-          {' '}
-          {conversionUnit}
->>>>>>> 44f3c760
+            {conversionUnit}
+          </span>
         </span>
       ) : null}
     </span>
