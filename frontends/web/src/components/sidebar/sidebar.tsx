--- conflicted
+++ resolved
@@ -15,12 +15,8 @@
  * limitations under the License.
  */
 
-<<<<<<< HEAD
-import React, { useContext, useEffect, useState } from 'react';
+import React, { useContext, useEffect } from 'react';
 import { useLocation } from 'react-router';
-=======
-import React, { useContext, useEffect } from 'react';
->>>>>>> 7f336345
 import { Link, NavLink } from 'react-router-dom';
 import { useTranslation } from 'react-i18next';
 import { useKeystores } from '../../hooks/backend';
