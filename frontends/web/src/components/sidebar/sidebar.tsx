--- conflicted
+++ resolved
@@ -55,17 +55,12 @@
   const { pathname } = useLocation();
   const active = pathname === `/account/${code}` || pathname.startsWith(`/account/${code}/`);
   return (
-<<<<<<< HEAD
-    <div key={code} className={style.sidebarItem}>
-      <Link className={active ? style.sidebarActive : ''} to={`/account/${code}`} onClick={handleSidebarItemClick} title={name}>
-=======
     <div className={style.sidebarItem}>
       <Link
         className={active ? style.sidebarActive : ''}
         to={`/account/${code}`}
         onClick={handleSidebarItemClick}
         title={name}>
->>>>>>> 804ad80d
         <Logo stacked coinCode={coinCode} alt={name} />
         <span className={style.sidebarLabel}>{name}</span>
       </Link>
