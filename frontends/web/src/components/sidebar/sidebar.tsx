--- conflicted
+++ resolved
@@ -35,63 +35,22 @@
 import { Badge } from '../badge/badge';
 import { AppContext } from '../../contexts/AppContext';
 import style from './sidebar.module.css';
-import { useTranslation } from 'react-i18next';
-
-<<<<<<< HEAD
-interface SidebarProps {
+
+type SidebarProps = {
   deviceIDs: string[];
   accounts: IAccount[];
   lightningInactive: boolean;
-}
-
-export type SharedPanelProps = {
-  // eslint-disable-next-line react/no-unused-prop-types
-  activeSidebar: boolean;
-  // eslint-disable-next-line react/no-unused-prop-types
-  sidebarStatus: string;
-};
-
-type Props = SharedPanelProps & SidebarProps & TranslateProps;
-=======
-type SidebarProps = {
-  deviceIDs: string[];
-  accounts: IAccount[];
-};
->>>>>>> c5b79e9e
+};
 
 type ItemClickProps = { handleSidebarItemClick: (e: React.SyntheticEvent) => void };
 type TGetAccountLinkProps = IAccount & ItemClickProps;
 
-<<<<<<< HEAD
-interface SwipeAttributes {
-  x: number;
-  y: number;
-  active?: boolean;
-}
-
-export const panelStore = new Store<SharedPanelProps>({
-  activeSidebar: false,
-  sidebarStatus: ''
-});
-
-export function toggleSidebar() {
-  const toggled = !panelStore.state.activeSidebar;
-  panelStore.setState({ activeSidebar: toggled });
-}
-
-export function setSidebarStatus(status: string) {
-  panelStore.setState({ sidebarStatus: status });
-}
-
-const GetAccountLink = ({ coinCode, code, name, handleSidebarItemClick }: TGetAccountLinkProps) => {
-=======
 const GetAccountLink = ({
   coinCode,
   code,
   name,
   handleSidebarItemClick
 }: TGetAccountLinkProps) => {
->>>>>>> c5b79e9e
   const { pathname } = useLocation();
   const active = pathname === `/account/${code}` || pathname.startsWith(`/account/${code}/`);
   return (
@@ -104,7 +63,6 @@
   );
 };
 
-<<<<<<< HEAD
 const GetLightningLink = ({ handleSidebarItemClick }: ItemClickProps) => {
   const { t } = useTranslation();
   const { pathname } = useLocation();
@@ -120,23 +78,15 @@
   );
 };
 
-type State = {
-  keystores: TKeystores;
-}
-
-class Sidebar extends Component<Props> {
-  private swipe!: SwipeAttributes;
-  private unsubscribeFn?: TUnsubscribe;
-=======
 const eject = (e: React.SyntheticEvent): void => {
   apiPost('test/deregister');
   e.preventDefault();
 };
->>>>>>> c5b79e9e
 
 const Sidebar = ({
   deviceIDs,
   accounts,
+  lightningInactive,
 }: SidebarProps) => {
   const { t } = useTranslation();
   const { pathname } = useLocation();
@@ -183,13 +133,6 @@
       }
     };
 
-<<<<<<< HEAD
-  private handleTouchStart = (e: TouchEvent) => {
-    const touch = e.touches[0];
-    this.swipe = {
-      x: touch.clientX,
-      y: touch.clientY
-=======
     document.addEventListener('touchstart', handleTouchStart);
     document.addEventListener('touchmove', handleTouchMove);
     document.addEventListener('touchend', handleTouchEnd);
@@ -197,33 +140,11 @@
       document.removeEventListener('touchstart', handleTouchStart);
       document.removeEventListener('touchmove', handleTouchMove);
       document.removeEventListener('touchend', handleTouchEnd);
->>>>>>> c5b79e9e
     };
   }, [activeSidebar, sidebarStatus, toggleSidebar]);
 
   const [keystores, setKeystores] = useState<TKeystores>();
 
-<<<<<<< HEAD
-  private handleTouchEnd = (e: TouchEvent) => {
-    if (this.props.sidebarStatus !== 'forceHidden') {
-      const touch = e.changedTouches[0];
-      const travelX = Math.abs(touch.clientX - this.swipe.x);
-      const travelY = Math.abs(touch.clientY - this.swipe.y);
-      const validSwipe = window.innerWidth <= 901 && this.swipe.active && travelY < 100 && travelX > 70;
-      if (
-        (!panelStore.state.activeSidebar && validSwipe && this.swipe.x < 60) ||
-        (panelStore.state.activeSidebar && validSwipe && this.swipe.x > 230)
-      ) {
-        toggleSidebar();
-      }
-      this.swipe = {
-        x: 0,
-        y: 0,
-        active: false
-      };
-    }
-  };
-=======
   useEffect(() => {
     getKeystores().then(keystores => {
       setKeystores(keystores);
@@ -231,7 +152,6 @@
     // this passes the unsubscribe function directly the return function of useEffect, used when the component unmounts.
     return subscribeKeystores(setKeystores);
   }, []);
->>>>>>> c5b79e9e
 
   const handleSidebarItemClick = (event: React.SyntheticEvent) => {
     const el = (event.target as Element).closest('a');
@@ -240,49 +160,6 @@
     }
   };
 
-<<<<<<< HEAD
-  public render() {
-    const { keystores } = this.state;
-    const {
-      t,
-      deviceIDs,
-      accounts,
-      activeSidebar,
-      lightningInactive,
-      sidebarStatus,
-    } = this.props;
-    const hidden = sidebarStatus === 'forceHidden';
-    const hasOnlyBTCAccounts = accounts.every(({ coinCode }) => isBitcoinOnly(coinCode));
-    const accountsByKeystore = getAccountsByKeystore(accounts);
-    return (
-      <div className={[style.sidebarContainer, hidden ? style.forceHide : ''].join(' ')}>
-        <div className={[style.sidebarOverlay, activeSidebar ? style.active : ''].join(' ')} onClick={toggleSidebar}></div>
-        <nav className={[style.sidebar, activeSidebar ? style.forceShow : ''].join(' ')}>
-          <div className={style.sidebarLogoContainer}>
-            <Link to={accounts.length ? '/account-summary' : '/'} onClick={this.handleSidebarItemClick}>
-              <AppLogoInverted className={style.sidebarLogo} />
-            </Link>
-            <button className={style.closeButton} onClick={toggleSidebar}>
-              <CloseXWhite />
-            </button>
-          </div>
-
-          { accounts.length ? (
-            <div className={style.sidebarItem}>
-              <NavLink
-                className={({ isActive }) => (isActive ? style.sidebarActive : '')}
-                to={'/account-summary'}
-                title={t('accountSummary.title')}
-                onClick={this.handleSidebarItemClick}
-              >
-                <div className={style.single}>
-                  <img draggable={false} src={info} alt={t('sidebar.addAccount')} />
-                </div>
-                <span className={style.sidebarLabel}>{t('accountSummary.title')}</span>
-              </NavLink>
-            </div>
-          ) : null }
-=======
   const hidden = sidebarStatus === 'forceHidden';
   const hasOnlyBTCAccounts = accounts.every(({ coinCode }) => isBitcoinOnly(coinCode));
   const accountsByKeystore = getAccountsByKeystore(accounts);
@@ -302,7 +179,6 @@
             <CloseXWhite />
           </button>
         </div>
->>>>>>> c5b79e9e
 
         { accounts.length ? (
           <div className={`${style.sidebarItem} ${style.sidebarPortfolio}`}>
@@ -334,38 +210,6 @@
                     <> ({keystore.keystore.rootFingerprint})</>
                   ) : null }
                 </span>
-<<<<<<< HEAD
-              </div>
-
-              { keystore.accounts.map(acc => <GetAccountLink key={acc.code} {...acc} handleSidebarItemClick={this.handleSidebarItemClick }/>) }
-            </React.Fragment>))
-          }
-          {!lightningInactive && <GetLightningLink handleSidebarItemClick={this.handleSidebarItemClick} />}
-
-          <div className={[style.sidebarHeaderContainer, style.end].join(' ')}></div>
-          {accounts.length ? (
-            <div key="buy" className={style.sidebarItem}>
-              <NavLink className={({ isActive }) => (isActive ? style.sidebarActive : '')} to="/buy/info">
-                <div className={style.single}>
-                  <img draggable={false} src={coins} alt={t('sidebar.exchanges')} />
-                </div>
-                <span className={style.sidebarLabel}>
-                  {hasOnlyBTCAccounts ? t('accountInfo.buyCTA.buy', { unit: 'Bitcoin' }) : t('sidebar.buy')}
-                </span>
-              </NavLink>
-            </div>
-          ) : null}
-          <div key="settings-new" className={style.sidebarItem}>
-            <NavLink
-              className={({ isActive }) => (isActive ? style.sidebarActive : '')}
-              to={'/settings'}
-              title={t('sidebar.settings')}
-              onClick={this.handleSidebarItemClick}
-            >
-              <div className="stacked">
-                <img draggable={false} src={settingsGrey} alt={t('sidebar.settings')} />
-                <img draggable={false} src={settings} alt={t('sidebar.settings')} />
-=======
                 <Badge
                   className={keystore.keystore.connected ? style.sidebarIconVisible : style.sidebarIconHidden}
                   icon={props => <USBSuccess {...props} />}
@@ -376,6 +220,7 @@
             { keystore.accounts.map(acc => <GetAccountLink key={acc.code} {...acc} handleSidebarItemClick={handleSidebarItemClick }/>) }
           </React.Fragment>
         )) }
+        {!lightningInactive && <GetLightningLink handleSidebarItemClick={handleSidebarItemClick} />}
 
         <div className={[style.sidebarHeaderContainer, style.end].join(' ')}></div>
         { accounts.length ? (
@@ -385,23 +230,12 @@
               to="/buy/info">
               <div className={style.single}>
                 <img draggable={false} src={coins} />
->>>>>>> c5b79e9e
               </div>
               <span className={style.sidebarLabel}>
                 {hasOnlyBTCAccounts ? t('accountInfo.buyCTA.buy', { unit: 'Bitcoin' }) : t('sidebar.buy')}
               </span>
             </NavLink>
           </div>
-<<<<<<< HEAD
-          { !keystores || keystores.length === 0 ? <SkipForTesting /> : null }
-          {(debug && keystores?.some(({ type }) => type === 'software') && deviceIDs.length === 0) && (
-            <div key="eject" className={style.sidebarItem}>
-              <a href="#" onClick={eject}>
-                <div className={style.single}>
-                  <img draggable={false} src={ejectIcon} alt={t('sidebar.leave')} />
-                </div>
-              </a>
-=======
         ) : null }
 
         <div key="settings-new" className={style.sidebarItem}>
@@ -413,7 +247,6 @@
             <div className="stacked">
               <img draggable={false} src={settingsGrey} alt={t('sidebar.settings')} />
               <img draggable={false} src={settings} alt={t('sidebar.settings')} />
->>>>>>> c5b79e9e
             </div>
             <span className={style.sidebarLabel}>{t('sidebar.settings')}</span>
           </NavLink>
