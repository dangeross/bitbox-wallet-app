--- conflicted
+++ resolved
@@ -2,72 +2,4 @@
   font-size: 2rem;
   font-weight: 400;
   text-align: center;
-<<<<<<< HEAD
-}
-
-.disclaimer {
-  background-color: var(--background-secondary);
-  font-family: var(--font-family);
-  flex-shrink: 1;
-  flex-basis: 70%;
-  margin: var(--space-default) 0;
-  max-width: 660px;
-  overflow: auto;
-  padding: var(--space-quarter) 1em 1em 1em;
-}
-
-.disclaimer::-webkit-scrollbar-track {
-  background-color: #fff;
-}
-
-.disclaimer .title {
-  font-size: .875rem;
-  font-weight: bold;
-  text-align: left;
-}
-
-.disclaimer p {
-  font-size: .875rem;
-  line-height: 1.5;
-}
-
-.disclaimer p + .title {
-  margin: 2.5rem 0 0 0;
-}
-
-.link {
-  color: var(--color-blue);
-  cursor: pointer;
-  text-decoration: underline;
-}
-
-.table {
-  overflow: auto;
-}
-
-.table table {
-  border-collapse: collapse;
-  font-size: .875rem;
-  text-align: left;
-}
-
-.table td,
-.table th {
-  padding: var(--spacing-half);
-  vertical-align: top;
-}
-
-.table td {
-  border-top: 1px solid var(--color-mediumgray);
-}
-
-.table td:not(:last-child),
-.table th:not(:last-child) {
-  padding-left: 0;
-}
-
-.nowrap {
-  white-space: nowrap;
-=======
->>>>>>> 4f287136
 }