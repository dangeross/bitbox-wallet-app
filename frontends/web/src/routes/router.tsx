/**
 * Copyright 2024 Shift Crypto AG
 *
 * Licensed under the Apache License, Version 2.0 (the "License");
 * you may not use this file except in compliance with the License.
 * You may obtain a copy of the License at
 *
 *      http://www.apache.org/licenses/LICENSE-2.0
 *
 * Unless required by applicable law or agreed to in writing, software
 * distributed under the License is distributed on an "AS IS" BASIS,
 * WITHOUT WARRANTIES OR CONDITIONS OF ANY KIND, either express or implied.
 * See the License for the specific language governing permissions and
 * limitations under the License.
 */

import React, { ReactChild } from 'react';
import { Route, Routes, useParams } from 'react-router-dom';
import { IAccount } from '@/api/account';
import { TDevices } from '@/api/devices';
import { AddAccount } from './account/add/add';
import { Moonpay } from './exchange/moonpay';
import { ExchangeInfo } from './exchange/info';
import { Exchange } from './exchange/exchange';
import { Pocket } from './exchange/pocket';
import { Info } from './account/info/info';
import { Receive } from './account/receive';
import { SendWrapper } from './account/send/send-wrapper';
import { AccountsSummary } from './account/summary/accountssummary';
import { DeviceSwitch } from './device/deviceswitch';
import { ManageBackups } from './device/manage-backups/manage-backups';
import { ManageAccounts } from './settings/manage-accounts';
import { ElectrumSettings } from './settings/electrum';
import { Passphrase } from './device/bitbox02/passphrase';
import { Bip85 } from './device/bitbox02/bip85';
import { Account } from './account/account';
import { Lightning } from './lightning';
import { Receive as ReceiveLightning } from './lightning/receive';
import { Send as SendLightning } from './lightning/send';
import { LightningActivate } from './lightning/activate';
import { LightningDeactivate } from './lightning/deactivate';
import { ReceiveAccountsSelector } from './accounts/select-receive';
import { General } from './settings/general';
import { MobileSettings } from './settings/mobile-settings';
import { About } from './settings/about';
import { AdvancedSettings } from './settings/advanced-settings';
import { Bitsurance } from './bitsurance/bitsurance';
import { BitsuranceAccount } from './bitsurance/account';
import { BitsuranceWidget } from './bitsurance/widget';
import { BitsuranceDashboard } from './bitsurance/dashboard';
import { ConnectScreenWalletConnect } from './account/walletconnect/connect';
import { DashboardWalletConnect } from './account/walletconnect/dashboard';

type TAppRouterProps = {
  devices: TDevices;
  deviceIDs: string[];
  accounts: IAccount[];
  activeAccounts: IAccount[];
  devicesKey: ((input: string) => string)
}

type TInjectParamsProps = {
  children: ReactChild;
}

const InjectParams = ({ children }: TInjectParamsProps) => {
  const params = useParams();
  return React.cloneElement(children as React.ReactElement, params);
};

export const AppRouter = ({
  devices,
  deviceIDs,
  devicesKey,
  accounts,
  activeAccounts,
}: TAppRouterProps) => {
  const hasAccounts = accounts.length > 0;
  const Homepage = <DeviceSwitch
    key={devicesKey('device-switch-default')}
    deviceID={null}
    devices={devices}
    hasAccounts={hasAccounts}
  />;

  const Device = <InjectParams>
    <DeviceSwitch
      key={devicesKey('device-switch')}
      deviceID={null}
      devices={devices}
      hasAccounts={hasAccounts}
    />
  </InjectParams>;

  const Acc = <InjectParams>
    <Account
      code={'' /* dummy to satisfy TS */}
      devices={devices}
      accounts={activeAccounts} />
  </InjectParams>;

  const AccountsSummaryEl = <InjectParams>
    <AccountsSummary
      devices={devices}
      accounts={activeAccounts} />
  </InjectParams>;

  const AccSend = <InjectParams>
    <SendWrapper
      code={'' /* dummy to satisfy TS */}
      devices={devices}
      deviceIDs={deviceIDs}
      accounts={activeAccounts} />
  </InjectParams>;

  const AccReceive = <InjectParams>
    <Receive
      code={'' /* dummy to satisfy TS */}
      devices={devices}
      deviceIDs={deviceIDs}
      accounts={activeAccounts} />
  </InjectParams>;

  const AccInfo = <InjectParams>
    <Info
      code={''}
      accounts={activeAccounts} />
  </InjectParams>;

  const BitsuranceAccountEl = <InjectParams>
    <BitsuranceAccount
      code={''}
      accounts={activeAccounts} />
  </InjectParams>;

  const BitsuranceWidgetEl = <InjectParams>
    <BitsuranceWidget
      code={''} />
  </InjectParams>;

  const AccDashboardWC = <InjectParams>
    <DashboardWalletConnect
      accounts={activeAccounts}
      code={''}
    />
  </InjectParams>;

  const AccConnectScreenWC = <InjectParams>
    <ConnectScreenWalletConnect
      code={'' /* dummy to satisfy TS */}
      accounts={activeAccounts}
    />
  </InjectParams>;

<<<<<<< HEAD
  const AccLightning = <InjectParams>
    <Lightning />
  </InjectParams>;

  const AccLightningReceive = <InjectParams>
    <ReceiveLightning />
  </InjectParams>;

  const AccLightningSend = <InjectParams>
    <SendLightning />
  </InjectParams>;

  const AccLightningActivate = <InjectParams>
    <LightningActivate />
  </InjectParams>;

  const AccLightningDeactivate = <InjectParams>
    <LightningDeactivate />
  </InjectParams>;

  const BuyInfoEl = <InjectParams>
    <BuyInfo
=======
  const ExchangeInfoEl = <InjectParams>
    <ExchangeInfo
>>>>>>> d9f747cd
      code={''}
      accounts={activeAccounts} />
  </InjectParams>;

  const MoonpayEl = <InjectParams>
    <Moonpay
      code={''}
      accounts={activeAccounts} />
  </InjectParams>;

  const ExchangeEl = <InjectParams>
    <Exchange
      code={''}
      accounts={activeAccounts}
      deviceIDs={deviceIDs}
    />
  </InjectParams>;

  const PocketBuyEl = <InjectParams>
    <Pocket
      code={''}
      action="buy"
    />
  </InjectParams>;

  const PocketSellEl = <InjectParams>
    <Pocket
      code={''}
      action="sell"
    />
  </InjectParams>;

  const PassphraseEl = <InjectParams><Passphrase deviceID={''} /></InjectParams>;
  const Bip85El = <InjectParams><Bip85 deviceID={''} /></InjectParams>;

  const ManageBackupsEl = <InjectParams><ManageBackups
    key={devicesKey('manage-backups')}
    deviceID={null}
    devices={devices}
  /></InjectParams>;

  const MobileSettingsEl = <InjectParams>
    <MobileSettings
      deviceIDs={deviceIDs}
      hasAccounts={hasAccounts}

    />
  </InjectParams>;

  const GeneralEl = <InjectParams>
    <General
      deviceIDs={deviceIDs}
      hasAccounts={hasAccounts}
    />
  </InjectParams>;

  const AboutEl = <InjectParams>
    <About
      deviceIDs={deviceIDs}
      hasAccounts={hasAccounts}
    />
  </InjectParams>;

  const AdvancedSettingsEl = <InjectParams>
    <AdvancedSettings
      deviceIDs={deviceIDs}
      hasAccounts={hasAccounts}
    />
  </InjectParams>;

  const ReceiveAccountsSelectorEl = <InjectParams><ReceiveAccountsSelector activeAccounts={activeAccounts}/></InjectParams>;

  return <Routes>
    <Route path="/">
      <Route index element={Homepage} />
      <Route path="account/:code">
        <Route index element={Acc} />
        <Route path="send" element={AccSend} />
        <Route path="receive" element={AccReceive} />
        <Route path="info" element={AccInfo} />
        <Route path="wallet-connect/connect" element={AccConnectScreenWC} />
        <Route path="wallet-connect/dashboard" element={AccDashboardWC} />
      </Route>
      <Route path="lightning">
        <Route index element={AccLightning} />
        <Route path="activate" element={AccLightningActivate} />
        <Route path="receive" element={AccLightningReceive} />
        <Route path="send" element={AccLightningSend} />
        <Route path="deactivate" element={AccLightningDeactivate} />
      </Route>
      <Route path="add-account" element={<AddAccount accounts={accounts}/>} />
      <Route path="account-summary" element={AccountsSummaryEl} />
      <Route path="exchange">
        <Route path="info" element={ExchangeInfoEl} >
          <Route index element={ExchangeInfoEl} />
          <Route path=":code" element={ExchangeInfoEl} />
        </Route>
        <Route path="moonpay/buy/:code" element={MoonpayEl} />
        <Route path="pocket/buy/:code" element={PocketBuyEl} />
        <Route path="pocket/sell/:code" element={PocketSellEl} />
        <Route path="select/:code" element={ExchangeEl} />
      </Route>
      <Route path="manage-backups/:deviceID" element={ManageBackupsEl} />
      <Route path="accounts/select-receive" element={ReceiveAccountsSelectorEl} />
      <Route path="bitsurance">
        <Route path="bitsurance" element={<Bitsurance accounts={activeAccounts}/>}/>
        <Route path="account" element={BitsuranceAccountEl} >
          <Route index element={BitsuranceAccountEl} />
          <Route path=":code" element={BitsuranceAccountEl} />
        </Route>
        <Route path="widget" element={BitsuranceWidgetEl} >
          <Route index element={BitsuranceWidgetEl} />
          <Route path=":code" element={BitsuranceWidgetEl} />
        </Route>
        <Route path="dashboard" element={<BitsuranceDashboard accounts={activeAccounts}/>}/>
      </Route>
      <Route path="settings">
        <Route index element={MobileSettingsEl} />
        <Route path="general" element={GeneralEl} />
        <Route path="about" element={AboutEl} />
        <Route path="device-settings/:deviceID" element={Device} />
        <Route path="device-settings/passphrase/:deviceID" element={PassphraseEl} />
        <Route path="device-settings/bip85/:deviceID" element={Bip85El} />
        <Route path="advanced-settings" element={AdvancedSettingsEl} />
        <Route path="electrum" element={<ElectrumSettings />} />
        <Route path="manage-accounts" element={
          <ManageAccounts
            accounts={accounts}
            key="manage-accounts"
            deviceIDs={deviceIDs}
            hasAccounts={hasAccounts} />
        } />
      </Route>
    </Route>
  </Routes>;
};<|MERGE_RESOLUTION|>--- conflicted
+++ resolved
@@ -152,7 +152,6 @@
     />
   </InjectParams>;
 
-<<<<<<< HEAD
   const AccLightning = <InjectParams>
     <Lightning />
   </InjectParams>;
@@ -173,12 +172,8 @@
     <LightningDeactivate />
   </InjectParams>;
 
-  const BuyInfoEl = <InjectParams>
-    <BuyInfo
-=======
   const ExchangeInfoEl = <InjectParams>
     <ExchangeInfo
->>>>>>> d9f747cd
       code={''}
       accounts={activeAccounts} />
   </InjectParams>;
