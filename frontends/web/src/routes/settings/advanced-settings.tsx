--- conflicted
+++ resolved
@@ -26,15 +26,12 @@
 import { ConnectFullNodeSetting } from './components/advanced-settings/connect-full-node-setting';
 import { EnableTorProxySetting } from './components/advanced-settings/enable-tor-proxy-setting';
 import { EnableLightning } from './components/advanced-settings/enable-lightning-setting';
+import { DisableLightning } from './components/advanced-settings/disable-lightning-setting';
 import { getConfig } from '../../utils/config';
 import { MobileHeader } from './components/mobile-header';
 import { Guide } from '../../components/guide/guide';
 import { Entry } from '../../components/guide/entry';
-<<<<<<< HEAD
-import { DisableLightning } from './components/advanced-settings/disable-lightning-setting';
-=======
 import { EnableAuthSetting } from './components/advanced-settings/enable-auth-setting';
->>>>>>> d6a3fad0
 
 export type TProxyConfig = {
   proxyAddress: string;
@@ -46,17 +43,11 @@
   coinControl?: boolean;
 };
 
-<<<<<<< HEAD
-type TBackendConfig = {
-  proxy?: TProxyConfig;
-};
-=======
 export type TBackendConfig = {
   proxy?: TProxyConfig
   authentication?: boolean;
 
 }
->>>>>>> d6a3fad0
 
 export type TConfig = {
   backend?: TBackendConfig;
