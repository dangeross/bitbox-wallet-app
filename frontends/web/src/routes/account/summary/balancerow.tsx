--- conflicted
+++ resolved
@@ -15,16 +15,11 @@
  */
 
 import { useTranslation } from 'react-i18next';
-import { useNavigate } from 'react-router-dom';
 import { AccountCode, CoinCode, IBalance } from '../../../api/account';
 import { syncAddressesCount } from '../../../api/accountsync';
 import { useSubscribe } from '../../../hooks/api';
-<<<<<<< HEAD
-import Logo from '../../../components/icon/logo';
-=======
 import { route } from '../../../utils/route';
 import { Logo } from '../../../components/icon/logo';
->>>>>>> fe787b8d
 import { Amount } from '../../../components/amount/amount';
 import { AsciiSpinner } from '../../../components/spinner/ascii';
 import { FiatConversion } from '../../../components/rates/rates';
@@ -41,14 +36,13 @@
   { code, name, coinCode, balance }: TProps
 ) => {
   const { t } = useTranslation();
-  const navigate = useNavigate();
   const syncStatus = useSubscribe(syncAddressesCount(code));
 
   const nameCol = (
     <td
       className={style.clickable}
       data-label={t('accountSummary.name')}
-      onClick={() => navigate(code === 'lightning' ? '/lightning' : `/account/${code}`)}>
+      onClick={() => route(code === 'lightning' ? '/lightning' : `/account/${code}`)}>
       <div className={style.coinName}>
         <Logo className={style.coincode} coinCode={coinCode} active={true} alt={coinCode} />
         {name}
