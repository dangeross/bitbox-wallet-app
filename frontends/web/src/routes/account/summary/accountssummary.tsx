--- conflicted
+++ resolved
@@ -23,23 +23,15 @@
 import { Entry } from '../../../components/guide/entry';
 import { Guide } from '../../../components/guide/guide';
 import { FiatConversion, formatCurrency } from '../../../components/rates/rates';
-<<<<<<< HEAD
 import { Check } from '../../../components/icon/icon';
-=======
-import { TranslateProps } from '../../../decorators/translate';
->>>>>>> a4b4b7d7
 import Logo from '../../../components/icon/logo';
 import Spinner from '../../../components/spinner/ascii';
 import { debug } from '../../../utils/env';
 import { apiWebsocket } from '../../../utils/websocket';
 import { Chart } from './chart';
 import { AddBuyOnEmptyBalances } from '../info/buyCTA';
-<<<<<<< HEAD
+import { apiPost } from '../../../utils/request';
 import style from './accountssummary.module.css';
-=======
-import { apiPost } from '../../../utils/request';
-import * as style from './accountssummary.module.css';
->>>>>>> a4b4b7d7
 
 interface AccountSummaryProps {
     accounts: accountApi.IAccount[];
@@ -205,16 +197,11 @@
                     <Header title={<h2>{t('accountSummary.title')}</h2>}>
                         { debug && (
                             exported ? (
-<<<<<<< HEAD
-                                <A href={exported} title={exported} className="flex flex-row flex-start flex-items-center">
+                                <A key="open" href="#" onClick={() => apiPost('open', exported)} title={exported} className="flex flex-row flex-start flex-items-center">
                                     <span>
                                         <Check style={{marginRight: '5px !important'}} />
                                         <span>{t('account.openFile')}</span>
                                     </span>
-=======
-                                <A key="open" href="#" onClick={() => apiPost('open', exported)} title={exported} className="flex flex-row flex-start flex-items-center">
-                                    <span className={style.openFileText}>{t('account.openFile')}</span>
->>>>>>> a4b4b7d7
                                 </A>
                             ) : (
                                 <a key="export" onClick={this.export} title={t('accountSummary.exportSummary')}>
