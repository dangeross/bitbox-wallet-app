/**
 * Copyright 2018 Shift Devices AG
 * Copyright 2023 Shift Crypto AG
 *
 * Licensed under the Apache License, Version 2.0 (the "License");
 * you may not use this file except in compliance with the License.
 * You may obtain a copy of the License at
 *
 *      http://www.apache.org/licenses/LICENSE-2.0
 *
 * Unless required by applicable law or agreed to in writing, software
 * distributed under the License is distributed on an "AS IS" BASIS,
 * WITHOUT WARRANTIES OR CONDITIONS OF ANY KIND, either express or implied.
 * See the License for the specific language governing permissions and
 * limitations under the License.
 */

import { useState, useEffect, useRef, useCallback, useContext } from 'react';
import { useTranslation } from 'react-i18next';
import * as accountApi from '../../../api/account';
import { TDevices } from '../../../api/devices';
import { statusChanged, syncdone } from '../../../api/accountsync';
import { unsubscribe } from '../../../utils/subscriptions';
import { useMountedRef } from '../../../hooks/mount';
import { useSDCard } from '../../../hooks/sdcard';
import { Status } from '../../../components/status/status';
import { GuideWrapper, GuidedContent, Header, Main } from '../../../components/layout';
import { View } from '../../../components/view/view';
import { Chart } from './chart';
import { SummaryBalance } from './summarybalance';
import { AddBuyReceiveOnEmptyBalances } from '../info/buyReceiveCTA';
import { Entry } from '../../../components/guide/entry';
import { Guide } from '../../../components/guide/guide';
import { HideAmountsButton } from '../../../components/hideamountsbutton/hideamountsbutton';
import { AppContext } from '../../../contexts/AppContext';
import { getAccountsByKeystore, isAmbiguiousName } from '../utils';
import { NodeState, getNodeInfo, subscribeNodeState } from '../../../api/lightning';

type TProps = {
  accounts: accountApi.IAccount[];
  devices: TDevices;
};

export type Balances = {
  [code: string]: accountApi.IBalance;
};

export function AccountsSummary({ accounts, devices }: TProps) {
  const { t } = useTranslation();
  const summaryReqTimerID = useRef<number>();
  const mounted = useMountedRef();
  const { hideAmounts } = useContext(AppContext);

  const accountsByKeystore = getAccountsByKeystore(accounts);

  const [summaryData, setSummaryData] = useState<accountApi.ISummary>();
  const [balancePerCoin, setBalancePerCoin] = useState<accountApi.TAccountsBalance>();
  const [accountsTotalBalance, setAccountsTotalBalance] = useState<accountApi.TAccountsTotalBalance>();
  const [balances, setBalances] = useState<Balances>();
  const [nodeState, setNodeState] = useState<NodeState>();

  const hasCard = useSDCard(devices);

  const getAccountSummary = useCallback(async () => {
    // replace previous timer if present
    if (summaryReqTimerID.current) {
      window.clearTimeout(summaryReqTimerID.current);
    }
    try {
      const summaryData = await accountApi.getSummary();
      if (!mounted.current) {
        return;
      }
      setSummaryData(summaryData);
    } catch (err) {
      console.error(err);
    }
  }, [mounted]);

  const getAccountsBalance = useCallback(async () => {
    try {
      const balance = await accountApi.getAccountsBalance();
      if (!mounted.current) {
        return;
      }
      setBalancePerCoin(balance);
    } catch (err) {
      console.error(err);
    }
  }, [mounted]);

  const getAccountsTotalBalance = useCallback(async () => {
    const totalBalance = await accountApi.getAccountsTotalBalance();
    if (!mounted.current) {
      return;
    }
    if (totalBalance.success) {
      setAccountsTotalBalance(totalBalance.totalBalance);
    } else {
      // if rates are not available, balance will be reloaded later.
      if (totalBalance.errorCode !== 'ratesNotAvailable') {
        console.error(totalBalance.errorMessage);
      } else {
        console.log('rates not available');
      }
    }
  }, [mounted]);

  const onStatusChanged = useCallback(
    async (code: accountApi.AccountCode) => {
      if (!mounted.current) {
        return;
      }
      const status = await accountApi.getStatus(code);
      if (status.disabled || !mounted.current) {
        return;
      }
      if (!status.synced) {
        return accountApi.init(code);
      }
      const balance = await accountApi.getBalance(code);
      if (!mounted.current) {
        return;
      }
      setBalances((prevBalances) => ({
        ...prevBalances,
        [code]: balance
      }));
    },
    [mounted]
  );

  const update = useCallback(
    (code: accountApi.AccountCode) => {
      if (mounted.current) {
        onStatusChanged(code);
        getAccountSummary();
      }
    },
    [getAccountSummary, mounted, onStatusChanged]
  );

  // fetch accounts summary and balance on the first render.
  useEffect(() => {
    const subscriptions = [statusChanged(update), syncdone(update)];
    getAccountSummary();
    getAccountsBalance();
    getAccountsTotalBalance();
    return () => unsubscribe(subscriptions);
  }, [getAccountSummary, getAccountsBalance, getAccountsTotalBalance, update]);

  // update the timer to get a new account summary update when receiving the previous call result.
  useEffect(() => {
    // set new timer
    const delay = !summaryData || summaryData.chartDataMissing ? 1000 : 10000;
    summaryReqTimerID.current = window.setTimeout(getAccountSummary, delay);
    return () => {
      // replace previous timer if present
      if (summaryReqTimerID.current) {
        window.clearTimeout(summaryReqTimerID.current);
      }
    };
  }, [summaryData, getAccountSummary]);

  useEffect(() => {
    accounts.forEach((account) => {
      onStatusChanged(account.code);
    });
    getAccountsBalance();
  }, [onStatusChanged, getAccountsBalance, accounts]);

  // fetch the lightning node state
  const onLightningNodeStateChange = useCallback(async () => {
    try {
      const nodeState = await getNodeInfo();
      setNodeState(nodeState);
    } catch (err) {}
  }, []);

  // subscribe to any node state changes
  useEffect(() => {
    onLightningNodeStateChange();

    const subscriptions = [subscribeNodeState(onLightningNodeStateChange)];
    return () => unsubscribe(subscriptions);
  }, [onLightningNodeStateChange]);

  return (
    <GuideWrapper>
      <GuidedContent>
        <Main>
          <Status hidden={!hasCard} type="warning">
            {t('warning.sdcard')}
          </Status>
          <Header title={<h2>{t('accountSummary.title')}</h2>}>
            <HideAmountsButton />
          </Header>
          <View>
            <Chart
              hideAmounts={hideAmounts}
              data={summaryData}
              noDataPlaceholder={
                accounts.length && accounts.length <= Object.keys(balances || {}).length ? (
                  <AddBuyReceiveOnEmptyBalances accounts={accounts} balances={balances} />
                ) : undefined
<<<<<<< HEAD
              }
            />
            {accountsByKeystore &&
              balancePerCoin &&
              accountsByKeystore.map(({ keystore, accounts }) => (
=======
              } />
            {accountsByKeystore &&
              (accountsByKeystore.map(({ keystore, accounts }) =>
>>>>>>> 804ad80d
                <SummaryBalance
                  keystoreDisambiguatorName={isAmbiguiousName(keystore.name, accountsByKeystore) ? keystore.rootFingerprint : undefined}
                  connected={keystore.connected}
                  keystoreName={keystore.name}
                  key={keystore.rootFingerprint}
                  accounts={accounts}
<<<<<<< HEAD
                  totalBalancePerCoin={balancePerCoin[keystore.rootFingerprint]}
                  totalBalance={accountsTotalBalance ? accountsTotalBalance[keystore.rootFingerprint] : undefined}
=======
                  totalBalancePerCoin={ balancePerCoin ? balancePerCoin[keystore.rootFingerprint] : undefined}
                  totalBalance={ accountsTotalBalance ? accountsTotalBalance[keystore.rootFingerprint] : undefined}
>>>>>>> 804ad80d
                  balances={balances}
                  lightningNodeState={nodeState}
                />
              ))}
          </View>
        </Main>
      </GuidedContent>
      <Guide>
        <Entry key="accountSummaryDescription" entry={t('guide.accountSummaryDescription')} />
        <Entry
          key="accountSummaryAmount"
          entry={{
            link: {
              text: 'www.coingecko.com',
              url: 'https://www.coingecko.com/'
            },
            text: t('guide.accountSummaryAmount.text'),
            title: t('guide.accountSummaryAmount.title')
          }}
        />
        <Entry key="trackingModePortfolioChart" entry={t('guide.trackingModePortfolioChart')} />
      </Guide>
    </GuideWrapper>
  );
}<|MERGE_RESOLUTION|>--- conflicted
+++ resolved
@@ -203,30 +203,17 @@
                 accounts.length && accounts.length <= Object.keys(balances || {}).length ? (
                   <AddBuyReceiveOnEmptyBalances accounts={accounts} balances={balances} />
                 ) : undefined
-<<<<<<< HEAD
-              }
-            />
-            {accountsByKeystore &&
-              balancePerCoin &&
-              accountsByKeystore.map(({ keystore, accounts }) => (
-=======
               } />
             {accountsByKeystore &&
               (accountsByKeystore.map(({ keystore, accounts }) =>
->>>>>>> 804ad80d
                 <SummaryBalance
                   keystoreDisambiguatorName={isAmbiguiousName(keystore.name, accountsByKeystore) ? keystore.rootFingerprint : undefined}
                   connected={keystore.connected}
                   keystoreName={keystore.name}
                   key={keystore.rootFingerprint}
                   accounts={accounts}
-<<<<<<< HEAD
-                  totalBalancePerCoin={balancePerCoin[keystore.rootFingerprint]}
-                  totalBalance={accountsTotalBalance ? accountsTotalBalance[keystore.rootFingerprint] : undefined}
-=======
                   totalBalancePerCoin={ balancePerCoin ? balancePerCoin[keystore.rootFingerprint] : undefined}
                   totalBalance={ accountsTotalBalance ? accountsTotalBalance[keystore.rootFingerprint] : undefined}
->>>>>>> 804ad80d
                   balances={balances}
                   lightningNodeState={nodeState}
                 />
