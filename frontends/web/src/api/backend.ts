--- conflicted
+++ resolved
@@ -65,19 +65,8 @@
 
 export const getDefaultConfig = (): Promise<any> => {
   return apiGet('config/default');
-<<<<<<< HEAD
-};
-
-export const getConfig = (): Promise<any> => {
-  return apiGet('config');
-};
-
-export const setConfig = (config: any): Promise<null> => {
-  return apiPost('config', config);
 };
 
 export const socksProxyCheck = (proxyAddress: string): Promise<ISuccess> => {
   return apiPost('socksproxy/check', proxyAddress);
-=======
->>>>>>> 47b7bb7f
 };