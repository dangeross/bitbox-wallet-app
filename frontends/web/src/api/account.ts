--- conflicted
+++ resolved
@@ -47,18 +47,6 @@
 };
 
 export interface IAccount {
-<<<<<<< HEAD
-    active: boolean;
-    coinCode: CoinCode;
-    coinUnit: string;
-    coinName: string;
-    code: AccountCode;
-    name: string;
-    isToken: boolean;
-    activeTokens?: IActiveToken[];
-    blockExplorerTxPrefix: string;
-    lightningEnabled: boolean;
-=======
   keystore: TKeystore;
   active: boolean;
   watch: boolean;
@@ -70,7 +58,6 @@
   isToken: boolean;
   activeTokens?: IActiveToken[];
   blockExplorerTxPrefix: string;
->>>>>>> d6a3fad0
 }
 
 export const getAccounts = (): Promise<IAccount[]> => {
